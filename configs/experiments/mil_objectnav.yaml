--- conflicted
+++ resolved
@@ -4,22 +4,18 @@
 SIMULATOR_GPU_ID: 0
 TORCH_GPU_ID: 0
 VIDEO_OPTION: []
-TENSORBOARD_DIR: "mil_objectnav_one_loop"
+TENSORBOARD_DIR: "mil_objectnav"
 VIDEO_DIR: "video_dir"
 TEST_EPISODE_COUNT: -1
 EVAL_CKPT_PATH_DIR: "data/new_checkpoints_dgx_lowerlr_3e-5"
-NUM_ENVIRONMENTS: 1
-CHECKPOINT_FOLDER: "data/checkpoints/mil/mil_objectnav_one_loop"
+NUM_ENVIRONMENTS: 2
+CHECKPOINT_FOLDER: "data/checkpoints/pruebas"
 TRAINER_NAME: "pirlnav-mil"
 SENSORS: ["RGB_SENSOR"]
-NUM_UPDATES: 100
+NUM_UPDATES: 10000
 LOG_INTERVAL: 10
 WANDB_ENABLED: False
-<<<<<<< HEAD
-NUM_CHECKPOINTS: 100
-=======
 NUM_CHECKPOINTS: 20
->>>>>>> 3c04b265
 # Force PyTorch to be single threaded as
 # this improves performance considerably
 FORCE_TORCH_SINGLE_THREADED: True
@@ -33,11 +29,7 @@
   BehaviorCloning:
     encoder_lr: 0.0001
     lr: 0.0001
-<<<<<<< HEAD
-    num_mini_batch: 1
-=======
     num_mini_batch: 2
->>>>>>> 3c04b265
 
 RL:
   SUCCESS_REWARD: 2.5
