--- conflicted
+++ resolved
@@ -8,11 +8,7 @@
           <list>
             <DockerEnvVarImpl>
               <option name="name" value="CUDA_VISIBLE_DEVICES" />
-<<<<<<< HEAD
-              <option name="value" value="2,3,5,6" />
-=======
               <option name="value" value="0" />
->>>>>>> 35a3ee3f
             </DockerEnvVarImpl>
             <DockerEnvVarImpl>
               <option name="name" value="WANDB_API_KEY" />
