--- conflicted
+++ resolved
@@ -11,8 +11,6 @@
 from collections import defaultdict, deque
 from typing import Any, Dict, List
 import copy
-
-import higher
 import numpy as np
 import torch
 import tqdm
@@ -28,11 +26,10 @@
     get_active_obs_transforms,
 )
 from habitat_baselines.common.tensorboard_utils import TensorboardWriter, get_writer
-from offnav.common.ddp_utils import (
+from habitat_baselines.rl.ddppo.ddp_utils import (
     EXIT,
     add_signal_handlers,
     init_distrib_tsubame,
-    init_distrib_slurm,
     is_slurm_batch_job,
     load_resume_state,
     rank0_only,
@@ -156,7 +153,7 @@
         self.config.freeze()
 
         if self._is_distributed:
-            local_rank, tcp_store = init_distrib_slurm(
+            local_rank, tcp_store = init_distrib_tsubame(
                 self.config.RL.DDPPO.distrib_backend
             )
             if rank0_only():
@@ -330,6 +327,7 @@
             rnn_hidden_states,
             dist_entropy,
             _,
+            model_states
         ) = self.agent.inner_update(self.rollouts)
 
         self.rollouts.after_update(rnn_hidden_states)
@@ -418,8 +416,7 @@
         # resume_state = load_resume_state(self.config)
         if resume_state is not None:
             self.agent.load_state_dict(resume_state["state_dict"])
-            self.agent.inner_optimizer.load_state_dict(resume_state["inner_optim_state"])
-            self.agent.outer_optimizer.load_state_dict(resume_state["outer_optim_state"])
+            self.agent.optimizer.load_state_dict(resume_state["optim_state"])
             lr_scheduler.load_state_dict(resume_state["lr_sched_state"])
 
             requeue_stats = resume_state["requeue_stats"]
@@ -470,8 +467,7 @@
                     save_resume_state(
                         dict(
                             state_dict=self.agent.state_dict(),
-                            inner_optim_state=self.agent.inner_optimizer.state_dict(),
-                            outer_optim_state=self.agent.outer_optimizer.state_dict(),
+                            optim_state=self.agent.optimizer.state_dict(),
                             lr_sched_state=lr_scheduler.state_dict(),
                             config=self.config,
                             requeue_stats=requeue_stats,
@@ -490,48 +486,6 @@
 
                 count_steps_delta = 0
 
-<<<<<<< HEAD
-
-                inner_action_loss = []
-                inner_dist_entropy = []
-                with torch.backends.cudnn.flags(enabled=False):
-                    with higher.innerloop_ctx(self.actor_critic, self.agent.inner_optimizer,
-                                              copy_initial_weights=False) as (fmodel, diffopt):
-                        # Make several gradient updates so the agent can adapt to trajectories that make it to the goal
-                        # INNER UPDATE LOOP
-                        for i in range(self.config.META.MIL.num_gradient_updates):
-                            count_steps_delta = self._make_rollouts(il_cfg, count_steps_delta)
-                            t_update_model = time.time()
-                            self.agent.train()
-                            (
-                                action_loss,
-                                inner_rnn_hidden_states,
-                                dist_entropy,
-                                _,
-                            ) = self.agent.inner_update(self.rollouts, fmodel, diffopt)
-
-                            self.rollouts.after_update(inner_rnn_hidden_states)
-                            self.pth_time += time.time() - t_update_model
-
-                            inner_action_loss.append(action_loss)
-                            inner_dist_entropy.append(dist_entropy)
-
-                        # OUTER UPDATE
-                        count_steps_delta = self._make_rollouts(il_cfg, count_steps_delta)
-                        t_update_model = time.time()
-
-                        self.agent.train()
-
-                        (
-                            outer_action_loss,
-                            outer_rnn_hidden_states,
-                            outer_dist_entropy,
-                            _,
-                        ) = self.agent.outer_update(self.rollouts, fmodel)
-
-                        self.rollouts.after_update(outer_rnn_hidden_states)
-                        self.pth_time += time.time() - t_update_model
-=======
                 # Make several gradient updates so the agent can adapt to trajectories that make it to the goal
                 # INNER UPDATE LOOP
                 self.agent.train()
@@ -576,7 +530,6 @@
                     self.agent.outer_optimizer.zero_grad()
                     total_outer_total_loss.backward()
                     self.agent.outer_optimizer.step()
->>>>>>> 3c04b265
 
                 # Sample new tasks for the next update
                 self.sample_and_set_tasks()
@@ -584,17 +537,6 @@
                 if self._is_distributed:
                     self.num_rollouts_done_store.add("num_done", self.config.META.MIL.num_gradient_updates + 1)
 
-<<<<<<< HEAD
-                # for i, episode in enumerate(self.envs.current_episodes()):
-                #     logger.info(
-                #         "Environment: {}, Current scene: {}, Current goal {}, Current task_id {}, episode: {}".format(
-                #             i,
-                #             episode.scene_id.split(".")[-3].split("/")[-1],
-                #             episode.object_category,
-                #             episode.goals_key,
-                #             episode.episode_id)
-                #         )
-=======
                 for i, episode in enumerate(self.envs.current_episodes()):
                     logger.info(
                         "Environment: {}, Current scene: {}, Current goal {}, Current task_id {}, episode: {}".format(
@@ -604,7 +546,6 @@
                             episode.goals_key,
                             episode.episode_id)
                     )
->>>>>>> 3c04b265
 
                 if il_cfg.use_linear_lr_decay:
                     lr_scheduler.step()  # type: ignore
