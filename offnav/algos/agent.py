--- conflicted
+++ resolved
@@ -448,11 +448,7 @@
             weight_decay=q_weight_decay,
             eps=eps,
         )
-<<<<<<< HEAD
-        self.vf_optimizer = optim.Adam(
-=======
         self.vf_optimizer = optim.AdamW(
->>>>>>> 35a3ee3f
             list(
                 filter(
                     lambda p: p.requires_grad, actor_critic.vf.parameters()
