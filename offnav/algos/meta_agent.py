--- conflicted
+++ resolved
@@ -80,9 +80,6 @@
     def forward(self, *x):
         raise NotImplementedError
 
-<<<<<<< HEAD
-    def inner_update(self, rollouts, fmodel, diffopt) -> Tuple[float, torch.Tensor, float, float, list]:
-=======
     def calculate_loss(self, task, learner):
         cross_entropy_loss = torch.nn.CrossEntropyLoss(reduction="none")
         (logits, rnn_hidden_states, dist_entropy) = learner(
@@ -156,7 +153,6 @@
             action_loss_term)
 
     def inner_update(self, rollouts) -> Tuple[float, torch.Tensor, float, float, list]:
->>>>>>> 3c04b265
         total_loss_inner = 0.0
         total_entropy_inner = 0.0
         total_action_loss_inner = 0.0
@@ -176,17 +172,6 @@
                 task["masks"],
             )
 
-<<<<<<< HEAD
-            # Reshape to do in a single forward pass for all steps
-            (logits, rnn_hidden_states, dist_entropy) = fmodel(
-                task["observations"],
-                task["recurrent_hidden_states"],
-                task["prev_actions"],
-                task["masks"],
-            )
-
-=======
->>>>>>> 3c04b265
             N = task["recurrent_hidden_states"].shape[0]
             T = task["actions"].shape[0] // N
             actions_batch = task["actions"].view(T, N, -1)
@@ -211,11 +196,7 @@
             self.after_backward(total_loss)
 
             self.before_step()
-<<<<<<< HEAD
-            diffopt.step(total_loss)
-=======
             learner.adapt(total_loss)
->>>>>>> 3c04b265
             self.after_step()
 
             total_loss_inner += total_loss
@@ -238,7 +219,8 @@
             total_action_loss_inner,
         )
 
-    def outer_update(self, rollouts, fmodel) -> Tuple[float, torch.Tensor, float, float]:
+    def outer_update(self, rollouts) -> Tuple[float, torch.Tensor, float, float]:
+        total_loss_outer = 0.0
         total_entropy_outer = 0.0
         total_action_loss_outer = 0.0
         torch.autograd.set_detect_anomaly(True)
@@ -250,10 +232,6 @@
         # used to store adapted parameters
 
         for i, task in enumerate(valid_task_generator):
-<<<<<<< HEAD
-
-=======
->>>>>>> 3c04b265
             # Reshape to do in a single forward pass for all steps
             (logits, rnn_hidden_states, dist_entropy) = fmodel(
                 task["observations"],
@@ -313,9 +291,6 @@
             total_entropy_outer,
             total_action_loss_outer,
         )
-
-    def update(self, inner_rollouts, outer_rollouts):
-        pass
 
     def before_backward(self, loss: Tensor) -> None:
         pass
